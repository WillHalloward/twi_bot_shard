--- conflicted
+++ resolved
@@ -33,10 +33,7 @@
     while True:
         async with aiohttp.ClientSession(cookies=secrets.cookies, headers=secrets.headers) as session:
             html = await fetch(session, url)
-<<<<<<< HEAD
             logging.error(html)
-=======
->>>>>>> c48daf32
             json_data = json.loads(html)
         for posts in json_data['data']:
             if posts['relationships']['poll']['data'] is not None:
