--- conflicted
+++ resolved
@@ -174,19 +174,11 @@
         embed.add_field(name="Erin's landmark skill",
                         value="#FF9900\n"
                               "<:FF9900:666435308480364554><:FF9900:666435308480364554><:FF9900:666435308480364554><:FF9900:666435308480364554>"
-<<<<<<< HEAD
                               "\n<https://wanderinginn.com/2018/12/08/5-44/>")
         embed.add_field(name="Temporary leader skills",
                         value="#FFD700\n"
                               "<:FFD700:666429505031897107><:FFD700:666429505031897107><:FFD700:666429505031897107><:FFD700:666429505031897107>"
                               "\n<https://wp.me/p7HFeU-14N>")
-=======
-                              "\n[5.44](https://wanderinginn.com/2018/12/08/5-44/)")
-        embed.add_field(name="Temporary leader skills",
-                        value="#FFD700\n"
-                              "<:FFD700:666429505031897107><:FFD700:666429505031897107><:FFD700:666429505031897107><:FFD700:666429505031897107>"
-                              "\n[4.23E](https://wanderinginn.com/2018/03/27/4-23-e/)")
->>>>>>> 38aa9cbc
         embed.add_field(name="Class restoration",
                         value="#99CCFF\n"
                               "<:99CCFF:667886770679054357><:99CCFF:667886770679054357><:99CCFF:667886770679054357><:99CCFF:667886770679054357>"
