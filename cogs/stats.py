--- conflicted
+++ resolved
@@ -3,10 +3,6 @@
 import dateparser
 import discord
 import logging
-<<<<<<< HEAD
-=======
-import typing
->>>>>>> 5f3e8693
 from datetime import datetime, timedelta
 from discord.ext import commands
 from discord.ext import tasks
